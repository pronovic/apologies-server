# -*- coding: utf-8 -*-
# vim: set ft=python ts=4 sw=4 expandtab:
# pylint: disable=unsubscriptable-object,wildcard-import

"""
Shared utilities.
"""

import logging
import re
import sys
import time
from pathlib import Path
from typing import Optional, Union, cast

from websockets import WebSocketCommonProtocol
from websockets.typing import Data

from .interface import Message, MessageType, ProcessingError, RequestFailedContext

from .interface import *

log = logging.getLogger("apologies.util")


def homedir() -> str:
    """Get the current user's home directory."""
    return str(Path.home())


def mask(data: Optional[Union[str, bytes]]) -> str:
    """Mask the player id in JSON data, since it's a secret we don't want logged."""
    decoded = "" if not data else data.decode("utf-8") if isinstance(data, bytes) else data
    return re.sub(r'"player_id" *: *"[^"]+"', r'"player_id": "<masked>"', decoded)

def extract(data: Union[str, Message]) -> Message:
    message = Message.for_json(str(data))
    if message.message == MessageType.REQUEST_FAILED:
        context = cast(RequestFailedContext, message.context)
        raise ProcessingError(reason=context.reason, comment=context.comment, handle=context.handle)
    return message

def extract(data: Union[str, Message, Data]) -> Message:
    message = Message.for_json(str(data))
    if message.message == MessageType.REQUEST_FAILED:
        context = cast(RequestFailedContext, message.context)
        raise ProcessingError(reason=context.reason, comment=context.comment, handle=context.handle)
    return message


async def close(websocket: WebSocketCommonProtocol) -> None:
    """Close a websocket."""
    log.debug("Closing websocket: %s", id(websocket))
    await websocket.close()


async def send(websocket: WebSocketCommonProtocol, message: Union[str, Message]) -> None:
    """Send a response to a websocket."""
    if message:
        data = message.to_json() if isinstance(message, Message) else message
        log.debug("Sending message to websocket: %s\n%s", id(websocket), mask(data))
        await websocket.send(data)


async def receive(websocket: WebSocketCommonProtocol) -> Message:
    data = await websocket.recv()
    log.debug("Received raw data for websocket %s:\n%s", id(websocket), mask(data))
    return extract(data)
<<<<<<< HEAD

=======
>>>>>>> d80a73ab


def setup_logging(quiet: bool, verbose: bool, debug: bool, logfile_path: Optional[str] = None) -> None:
    """Set up Python logging."""
    logger = logging.getLogger("apologies")
    logger.setLevel(logging.DEBUG)
    handler = logging.FileHandler(logfile_path) if logfile_path else logging.StreamHandler(sys.stdout)
    formatter = logging.Formatter(fmt="%(asctime)sZ --> [%(levelname)-7s] %(message)s")
    formatter.converter = time.gmtime  # type: ignore
    handler.setFormatter(formatter)
    handler.setLevel(logging.INFO)
    if quiet:
        handler.setLevel(logging.ERROR)
    if verbose or debug:
        handler.setLevel(logging.DEBUG)
    if debug:
        wslogger = logging.getLogger("websockets")
        wslogger.setLevel(logging.INFO)
        wslogger.addHandler(handler)
    logger.addHandler(handler)<|MERGE_RESOLUTION|>--- conflicted
+++ resolved
@@ -1,6 +1,6 @@
 # -*- coding: utf-8 -*-
 # vim: set ft=python ts=4 sw=4 expandtab:
-# pylint: disable=unsubscriptable-object,wildcard-import
+# pylint: disable=unsubscriptable-object
 
 """
 Shared utilities.
@@ -11,14 +11,9 @@
 import sys
 import time
 from pathlib import Path
-from typing import Optional, Union, cast
+from typing import Optional, Union
 
 from websockets import WebSocketCommonProtocol
-from websockets.typing import Data
-
-from .interface import Message, MessageType, ProcessingError, RequestFailedContext
-
-from .interface import *
 
 log = logging.getLogger("apologies.util")
 
@@ -33,20 +28,6 @@
     decoded = "" if not data else data.decode("utf-8") if isinstance(data, bytes) else data
     return re.sub(r'"player_id" *: *"[^"]+"', r'"player_id": "<masked>"', decoded)
 
-def extract(data: Union[str, Message]) -> Message:
-    message = Message.for_json(str(data))
-    if message.message == MessageType.REQUEST_FAILED:
-        context = cast(RequestFailedContext, message.context)
-        raise ProcessingError(reason=context.reason, comment=context.comment, handle=context.handle)
-    return message
-
-def extract(data: Union[str, Message, Data]) -> Message:
-    message = Message.for_json(str(data))
-    if message.message == MessageType.REQUEST_FAILED:
-        context = cast(RequestFailedContext, message.context)
-        raise ProcessingError(reason=context.reason, comment=context.comment, handle=context.handle)
-    return message
-
 
 async def close(websocket: WebSocketCommonProtocol) -> None:
     """Close a websocket."""
@@ -54,22 +35,10 @@
     await websocket.close()
 
 
-async def send(websocket: WebSocketCommonProtocol, message: Union[str, Message]) -> None:
+async def send(websocket: WebSocketCommonProtocol, message: str) -> None:
     """Send a response to a websocket."""
-    if message:
-        data = message.to_json() if isinstance(message, Message) else message
-        log.debug("Sending message to websocket: %s\n%s", id(websocket), mask(data))
-        await websocket.send(data)
-
-
-async def receive(websocket: WebSocketCommonProtocol) -> Message:
-    data = await websocket.recv()
-    log.debug("Received raw data for websocket %s:\n%s", id(websocket), mask(data))
-    return extract(data)
-<<<<<<< HEAD
-
-=======
->>>>>>> d80a73ab
+    log.debug("Sending message to websocket: %s\n%s", id(websocket), mask(message))
+    await websocket.send(message)
 
 
 def setup_logging(quiet: bool, verbose: bool, debug: bool, logfile_path: Optional[str] = None) -> None:
