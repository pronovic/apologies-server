# -*- coding: utf-8 -*-
# vim: set ft=python ts=4 sw=4 expandtab:
# pylint: disable=wildcard-import

"""
Event handlers.

All event handlers operate in terms of passed-in state, encapsulated in the StateManager
object.  The caller must ensure that 1) the state manager is locked before calling any
handler methods other than execute() and 2) that the execute() method is called once 
at the end of processing but outside of the manager lock.  The goal is to ensure that 
state-related operations are fast and non-blocking, and happen behind a clear transaction 
boundary.  Any tasks that might block (such as network requests) should be added to the 
task queue, to be executed by the execute() method once state updates have been completed.  
"""

from __future__ import annotations  # see: https://stackoverflow.com/a/33533514/2907667

import asyncio
import logging
from typing import List, Optional, Set, Tuple, cast

import attr
import pendulum
from apologies.rules import Move, Rules
from apologies.source import RewardV1InputSource
from ordered_set import OrderedSet  # this makes expected results easier to articulate in test code
from websockets import WebSocketServerProtocol

from .config import config
from .interface import *
from .manager import StateManager, TrackedGame, TrackedPlayer, TrackedWebsocket
from .util import close, send

log = logging.getLogger("apologies.event")


@attr.s(frozen=True)
class RequestContext:
    """Context provided to a request handler method."""

    message = attr.ib(type=Message)
    websocket = attr.ib(type=WebSocketServerProtocol)
    player = attr.ib(type=TrackedPlayer)
    game = attr.ib(type=Optional[TrackedGame], default=None)


# noinspection PyMethodMayBeStatic
@attr.s
class TaskQueue:

    """A queue of asynchronous tasks to be executed."""

    messages = attr.ib(type=List[Tuple[str, WebSocketServerProtocol]])
    disconnects = attr.ib(type=Set[WebSocketServerProtocol])

    @messages.default
    def _messages_default(self) -> List[Tuple[str, WebSocketServerProtocol]]:
        return []

    @disconnects.default
    def _disconnects_default(self) -> OrderedSet[WebSocketServerProtocol]:
        return OrderedSet()

    def is_empty(self) -> bool:
        return len(self.messages) == 0 and len(self.disconnects) == 0

    def clear(self) -> None:
        del self.messages[:]
        self.disconnects.clear()

    def message(
        self,
        message: Message,
        websockets: Optional[List[WebSocketServerProtocol]] = None,
        players: Optional[List[TrackedPlayer]] = None,
    ) -> None:
        """Enqueue a task to send a message to one or more destination websockets."""
        destinations = OrderedSet(websockets) if websockets else OrderedSet()
        destinations.update([player.websocket for player in players if player.websocket] if players else [])
        self.messages.extend([(message.to_json(), destination) for destination in destinations])

    def disconnect(self, websocket: Optional[WebSocketServerProtocol]) -> None:
        """Enqueue a task to disconnect a websocket."""
        if websocket:
            self.disconnects.add(websocket)

    async def execute(self) -> None:
        """Execute all tasks in the queue, sending messages first and then disconnecting websockets."""
        tasks = [send(websocket, message) for message, websocket in self.messages]
        if tasks:
            await asyncio.wait(tasks)
        tasks = [close(websocket) for websocket in self.disconnects]
        if tasks:
            await asyncio.wait(tasks)  # TODO: not entirely sure how we handle errors that happen here


# pylint: disable=too-many-public-methods
@attr.s
class EventHandler:

    manager = attr.ib(type=StateManager)
    queue = attr.ib(type=TaskQueue)

    @queue.default
    def _default_queue(self) -> TaskQueue:
        return TaskQueue()

    def __enter__(self) -> EventHandler:
        self.queue.clear()
        return self

    def __exit__(self, _type, _value, _tb) -> None:  # type: ignore
        self.queue.clear()

    async def execute_tasks(self) -> None:
        """Send all enqueued tasks."""
        # This should not be invoked from within the manager lock!  We want code within the lock to run fast, without blocking.
        await self.queue.execute()

    # noinspection PyTypeChecker
    def handle_idle_websocket_check_task(self) -> Tuple[int, int]:
        """Execute the Idle Websocket Check task, returning tuple of (idle, inactive)."""
        log.info("Scheduled - IDLE_WEBSOCKET_CHECK")
        idle = 0
        inactive = 0
        now = pendulum.now()
        idle_thresh_min = config().websocket_idle_thresh_min
        inactive_thresh_min = config().websocket_inactive_thresh_min
        for (websocket, last_active_date, players) in self.manager.lookup_websocket_activity():
            if players < 1:  # by definition, a websocket is not idle until or unless it has no registered players
                since_active = now.diff(last_active_date).in_minutes()
                if since_active >= inactive_thresh_min:
                    inactive += 1
                    self.handle_websocket_inactive_event(websocket)
                elif since_active >= idle_thresh_min:
                    idle += 1
                    self.handle_websocket_idle_event(websocket)
        log.debug("Idle websocket check completed, found %d idle and %d inactive websockets", idle, inactive)
        return idle, inactive

    # noinspection PyTypeChecker
    def handle_idle_player_check_task(self) -> Tuple[int, int]:
        """Execute the Idle Player Check task, returning tuple of (idle, inactive)."""
        log.info("Scheduled - IDLE_PLAYER_CHECK")
        idle = 0
        inactive = 0
        now = pendulum.now()
        idle_thresh_min = config().player_idle_thresh_min
        inactive_thresh_min = config().player_inactive_thresh_min
        for (player, last_active_date, connection_state) in self.manager.lookup_player_activity():
            disconnected = connection_state == ConnectionState.DISCONNECTED
            since_active = now.diff(last_active_date).in_minutes()
            if since_active >= inactive_thresh_min:
                inactive += 1
                self.handle_player_inactive_event(player)
            elif since_active >= idle_thresh_min:
                if disconnected:
                    inactive += 1
                    self.handle_player_inactive_event(player)
                else:
                    idle += 1
                    self.handle_player_idle_event(player)
        log.debug("Idle player check completed, found %d idle and %d inactive players", idle, inactive)
        return idle, inactive

    # noinspection PyTypeChecker
    def handle_idle_game_check_task(self) -> Tuple[int, int]:
        """Execute the Idle Game Check task, returning tuple of (idle, inactive)."""
        log.info("Scheduled - IDLE_GAME_CHECK")
        idle = 0
        inactive = 0
        now = pendulum.now()
        idle_thresh_min = config().game_idle_thresh_min
        inactive_thresh_min = config().game_inactive_thresh_min
        for (game, last_active_date) in self.manager.lookup_game_activity():
            since_active = now.diff(last_active_date).in_minutes()
            if since_active >= inactive_thresh_min:
                inactive += 1
                self.handle_game_inactive_event(game)
            elif since_active >= idle_thresh_min:
                idle += 1
                self.handle_game_idle_event(game)
        log.debug("Idle game check completed, found %d idle and %d inactive games", idle, inactive)
        return idle, inactive

    # noinspection PyTypeChecker
    def handle_obsolete_game_check_task(self) -> int:
        """Execute the Obsolete Game Check task returning obsolete games."""
        log.info("Scheduled - OBSOLETE_GAME_CHECK")
        obsolete = 0
        now = pendulum.now()
        retention_thresh_min = config().game_retention_thresh_min
        for (game, completed_date) in self.manager.lookup_game_completion():
            since_completed = now.diff(completed_date).in_minutes()
            if since_completed >= retention_thresh_min:
                obsolete += 1
                self.handle_game_obsolete_event(game)
        log.debug("Obsolete game check completed, found %d obsolete games", obsolete)
        return obsolete

    def handle_register_player_request(self, message: Message, websocket: WebSocketServerProtocol) -> None:
        """Handle the Register Player request."""
        context = cast(RegisterPlayerContext, message.context)
        log.info("Request - REGISTER PLAYER - %s on %s", context.handle, id(websocket))
        if self.manager.get_registered_player_count() >= config().registered_player_limit:
            raise ProcessingError(FailureReason.USER_LIMIT, handle=context.handle)
        self.handle_player_registered_event(websocket, context.handle)

    def handle_reregister_player_request(self, request: RequestContext) -> None:
        """Handle the Reregister Player request."""
        log.info("Request - REREGISTER PLAYER - %s", request.player.handle)
        self.handle_player_reregistered_event(request.player, request.websocket)

    def handle_unregister_player_request(self, request: RequestContext) -> None:
        """Handle the Unregister Player request."""
        log.info("Request - UNREGISTER PLAYER - %s", request.player.handle)
        self.handle_player_unregistered_event(request.player, request.game)

    def handle_list_players_request(self, request: RequestContext) -> None:
        """Handle the List Players request."""
        log.info("Request - LIST PLAYERS - %s", request.player.handle)
        self.handle_registered_players_event(request.player)

    def handle_advertise_game_request(self, request: RequestContext) -> None:
        """Handle the Advertise Game request."""
        log.info("Request - ADVERTISE GAME - %s", request.player.handle)
        if request.game:
            raise ProcessingError(FailureReason.ALREADY_PLAYING, handle=request.player.handle)
        if self.manager.get_total_game_count() >= config().total_game_limit:
            raise ProcessingError(FailureReason.GAME_LIMIT, handle=request.player.handle)
        context = cast(AdvertiseGameContext, request.message.context)
        self.handle_game_advertised_event(request.player, context)

    def handle_list_available_games_request(self, request: RequestContext) -> None:
        """Handle the List Available Games request."""
        log.info("Request - LIST AVAILABLE_GAMES - %s", request.player.handle)
        self.handle_available_games_event(request.player)

    def handle_join_game_request(self, request: RequestContext) -> None:
        """Handle the Join Game request."""
        context = cast(JoinGameContext, request.message.context)
        log.info("Request - JOIN GAME - %s for %s", request.player.handle, context.game_id)
        if request.game:
            raise ProcessingError(FailureReason.ALREADY_PLAYING, handle=request.player.handle)
        self.handle_game_joined_event(request.player, game_id=context.game_id)

    def handle_quit_game_request(self, request: RequestContext) -> None:
        """Handle the Quit Game request."""
        log.info("Request - QUIT GAME - %s quit %s", request.player.handle, request.player.game_id)
        if not request.game:
            raise ProcessingError(FailureReason.NOT_PLAYING, handle=request.player.handle)
        if not request.game.is_in_progress():
            raise ProcessingError(FailureReason.INVALID_GAME, comment="Game is not in progress", handle=request.player.handle)
        if request.player.handle == request.game.advertiser_handle:
            raise ProcessingError(FailureReason.ADVERTISER_MAY_NOT_QUIT, handle=request.player.handle)
        self.handle_game_player_quit_event(request.player, request.game)

    def handle_start_game_request(self, request: RequestContext) -> None:
        """Handle the Start Game request."""
        log.info("Request - START GAME - %s started %s", request.player.handle, request.player.game_id)
        if not request.game:
            raise ProcessingError(FailureReason.NOT_PLAYING, handle=request.player.handle)
        if request.game.is_playing():
            raise ProcessingError(FailureReason.INVALID_GAME, comment="Game is already being played", handle=request.player.handle)
        if request.game.advertiser_handle != request.player.handle:
            raise ProcessingError(FailureReason.NOT_ADVERTISER, handle=request.player.handle)
        if self.manager.get_in_progress_game_count() >= config().in_progress_game_limit:
            raise ProcessingError(FailureReason.GAME_LIMIT, handle=request.player.handle)
        self.handle_game_started_event(request.game)

    def handle_cancel_game_request(self, request: RequestContext) -> None:
        """Handle the Cancel Game request."""
        log.info("Request - CANCEL GAME - %s cancelled %s", request.player.handle, request.player.game_id)
        if not request.game:
            raise ProcessingError(FailureReason.NOT_PLAYING, handle=request.player.handle)
        if not request.game.is_in_progress():
            raise ProcessingError(FailureReason.INVALID_GAME, comment="Game is not in progress", handle=request.player.handle)
        if request.game.advertiser_handle != request.player.handle:
            raise ProcessingError(FailureReason.NOT_ADVERTISER, handle=request.player.handle)
        self.handle_game_cancelled_event(request.game, CancelledReason.CANCELLED)

    def handle_execute_move_request(self, request: RequestContext) -> None:
        """Handle the Execute Move request."""
        context = cast(ExecuteMoveContext, request.message.context)
        log.info("Request - EXECUTE MOVE - %s for %s, move %s", request.player.handle, request.player.game_id, context.move_id)
        if not request.game:
            raise ProcessingError(FailureReason.NOT_PLAYING, handle=request.player.handle)
        if not request.game.is_playing():
            raise ProcessingError(FailureReason.INVALID_GAME, comment="Game is not being played", handle=request.player.handle)
        if not request.game.is_move_pending(request.player.handle):
            raise ProcessingError(FailureReason.NO_MOVE_PENDING, handle=request.player.handle)
        if not request.game.is_legal_move(request.player.handle, context.move_id):
            raise ProcessingError(FailureReason.ILLEGAL_MOVE, handle=request.player.handle)
        self.handle_game_player_move_event(request.player, request.game, context.move_id)

    def handle_retrieve_game_state_request(self, request: RequestContext) -> None:
        """Handle the Retrieve Game State request."""
        log.info("Request - RETRIEVE GAME - %s for %s", request.player.handle, request.player.game_id)
        if not request.game:
            raise ProcessingError(FailureReason.NOT_PLAYING, handle=request.player.handle)
        if not request.game.is_playing():
            raise ProcessingError(FailureReason.INVALID_GAME, comment="Game is not being played", handle=request.player.handle)
        self.handle_game_state_change_event(request.game, request.player)

    def handle_send_message_request(self, request: RequestContext) -> None:
        """Handle the Send Message request."""
        context = cast(SendMessageContext, request.message.context)
        log.info(
            "Request - SEND MESSAGE - %s sending %d bytes to %d recipients",
            request.player.handle,
            len(context.message),
            len(context.recipient_handles),
        )
        self.handle_player_message_received_event(request.player.handle, context.recipient_handles, context.message)

    def handle_server_shutdown_event(self) -> None:
        """Handle the Server Shutdown event."""
        log.info("Event - SERVER SHUTDOWN")
        websockets = self.manager.lookup_all_websockets()
        message = Message(MessageType.SERVER_SHUTDOWN)
        self.queue.message(message, websockets=websockets)
        for game in self.manager.lookup_in_progress_games():
            self.handle_game_cancelled_event(game, CancelledReason.SHUTDOWN, notify=False)

    def handle_websocket_connected_event(self, websocket: WebSocketServerProtocol) -> None:
        """Handle the Websocket Connected event."""
        log.info("Event - WEBSOCKET CONNECTED - %s", id(websocket))
        if self.manager.get_websocket_count() >= config().websocket_limit:
            raise ProcessingError(FailureReason.WEBSOCKET_LIMIT)
        self.manager.track_websocket(websocket)

    def handle_websocket_disconnected_event(self, websocket: WebSocketServerProtocol) -> None:
        """Handle the Websocket Disconnected event."""
        log.info("Event - WEBSOCKET DISCONNECTED - %s", id(websocket))
        players = self.manager.lookup_players_for_websocket(websocket)
        for player in players:
            self.handle_player_disconnected_event(player)
        self.manager.delete_websocket(websocket)

    def handle_websocket_idle_event(self, websocket: TrackedWebsocket) -> None:
        """Handle the Websocket Idle event."""
        log.info("Event - WEBSOCKET IDLE - %s", id(websocket.websocket))
        if websocket.activity_state != ActivityState.IDLE:
            message = Message(MessageType.WEBSOCKET_IDLE)
            self.queue.message(message, websockets=[websocket.websocket])
            websocket.mark_idle()

    def handle_websocket_inactive_event(self, websocket: TrackedWebsocket) -> None:
        """Handle the Websocket Inactive event."""
        log.info("Event - WEBSOCKET INACTIVE - %s", id(websocket.websocket))
        if websocket.activity_state != ActivityState.INACTIVE:
            websocket.mark_inactive()
            message = Message(MessageType.WEBSOCKET_INACTIVE)
            self.queue.message(message, websockets=[websocket.websocket])
            self.queue.disconnect(websocket.websocket)  # will eventually trigger handle_websocket_disconnected_event()

    def handle_registered_players_event(self, player: TrackedPlayer) -> None:
        """Handle the Registered Players event."""
        log.info("Event - REGISTERED PLAYERS - %s", player.handle)
        players = [player.to_registered_player() for player in self.manager.lookup_all_players()]
        context = RegisteredPlayersContext(players=players)
        message = Message(MessageType.REGISTERED_PLAYERS, context=context)
        self.queue.message(message, players=[player])

    def handle_available_games_event(self, player: TrackedPlayer) -> None:
        """Handle the Available Games event."""
        log.info("Event - AVAILABLE GAMES - %s", player.handle)
        games = [game.to_advertised_game() for game in self.manager.lookup_available_games(player)]
        context = AvailableGamesContext(games=games)
        message = Message(MessageType.AVAILABLE_GAMES, context=context)
        self.queue.message(message, players=[player])

    def handle_player_registered_event(self, websocket: WebSocketServerProtocol, handle: str) -> None:
        """Handle the Player Registered event."""
        log.info("Event - PLAYER REGISTERED - %s on %s", handle, id(websocket))
        player = self.manager.track_player(websocket, handle)
        context = PlayerRegisteredContext(handle=player.handle)
        message = Message(MessageType.PLAYER_REGISTERED, player_id=player.player_id, context=context)
        self.queue.message(message, websockets=[websocket])

    def handle_player_reregistered_event(self, player: TrackedPlayer, websocket: WebSocketServerProtocol) -> None:
        """Handle the Player Registered event."""
        log.info("Event - PLAYER REREGISTERED - %s on %s", player.handle, id(websocket))
        player.websocket = websocket
        context = PlayerRegisteredContext(handle=player.handle)
        message = Message(MessageType.PLAYER_REGISTERED, player_id=player.player_id, context=context)
        self.queue.message(message, players=[player])

    def handle_player_unregistered_event(self, player: TrackedPlayer, game: Optional[TrackedGame] = None) -> None:
        """Handle the Player Unregistered event."""
        log.info("Event - PLAYER UNREGISTERED - %s with game %s", player.handle, player.game_id)
        player.mark_quit()
        if game:
            comment = "Player %s unregistered" % player.handle
            self.handle_game_player_left_event(player, game, comment)
        self.manager.delete_player(player)

    def handle_player_disconnected_event(self, player: TrackedPlayer) -> None:
        """Handle the Player Disconnected event."""
        log.info("Event - PLAYER DISCONNECTED - %s", player.handle)
        game = self.manager.lookup_game(player=player)
        player.mark_disconnected()
        if game:
            comment = "Player %s disconnected" % player.handle
            self.handle_game_player_left_event(player, game, comment)

    def handle_player_idle_event(self, player: TrackedPlayer) -> None:
        """Handle the Player Idle event."""
        log.info("Event - PLAYER IDLE - %s", player.handle)
        if player.activity_state != ActivityState.IDLE:
            context = PlayerIdleContext(handle=player.handle)
            message = Message(MessageType.PLAYER_IDLE, context=context)
            self.queue.message(message, players=[player])
            player.mark_idle()

    def handle_player_inactive_event(self, player: TrackedPlayer) -> None:
        """Handle the Player Inactive event."""
        # Note that we do not disconnect the websocket, because it might still be in use by other players.
        # If this is the last registered player using the websocket, it will also eventually be marked inactive, and be closed then.
        log.info("Event - PLAYER INACTIVE - %s", player.handle)
        if player.activity_state != ActivityState.INACTIVE:
            player.mark_inactive()
            context = PlayerInactiveContext(handle=player.handle)
            message = Message(MessageType.PLAYER_INACTIVE, context=context)
            game = self.manager.lookup_game(player=player)
            self.queue.message(message, players=[player])
            self.handle_player_unregistered_event(player, game)

    def handle_player_message_received_event(self, sender_handle: str, recipient_handles: List[str], sender_message: str) -> None:
        """Handle the Player Message Received event."""
        log.info(
            "Event - PLAYER MESSAGE RECEIVED - %s sending %d bytes to %d recipients",
            sender_handle,
            len(sender_message),
            len(recipient_handles),
        )
        context = PlayerMessageReceivedContext(sender_handle, recipient_handles, sender_message)
        message = Message(MessageType.PLAYER_MESSAGE_RECEIVED, context=context)
        players = [self.manager.lookup_player(handle=handle) for handle in recipient_handles]
        self.queue.message(message, players=[player for player in players if player])

    def handle_game_advertised_event(self, player: TrackedPlayer, advertised: AdvertiseGameContext) -> None:
        """Handle the Game Advertised event."""
        log.info("Event - GAME ADVERTISED - %s", player.handle)
        game = self.manager.track_game(player, advertised)
        self.handle_game_joined_event(player, game=game)
        self.handle_game_invitation_event(game)
        context = GameAdvertisedContext(game=game.to_advertised_game())  # get result here so it shows advertiser as joined
        message = Message(MessageType.GAME_ADVERTISED, context=context)
        self.queue.message(message, players=[player])

    def handle_game_invitation_event(self, game: TrackedGame) -> None:
        """Handle the Game Invitation event."""
        log.info("Event - GAME INVITATION - %s", game.game_id)
        if game.invited_handles:
            context = GameInvitationContext(game=game.to_advertised_game())
            message = Message(MessageType.GAME_INVITATION, context=context)
            players = [self.manager.lookup_player(handle=handle) for handle in game.invited_handles]
            self.queue.message(message, players=[player for player in players if player])

    def handle_game_joined_event(
        self, player: TrackedPlayer, game_id: Optional[str] = None, game: Optional[TrackedGame] = None
    ) -> None:
        """Handle the Game Joined event."""
        log.info("Event - GAME JOINED - %s", game_id if game_id else game.game_id if game else None)
        if game_id:
            game = self.manager.lookup_game(game_id=game_id)
            if not game or not game.is_available(player.handle):
                raise ProcessingError(FailureReason.INVALID_GAME, handle=player.handle)
        if not game:
            raise ProcessingError(FailureReason.INTERNAL_ERROR, comment="Invalid arguments", handle=player.handle)
        game.mark_active()
        player.mark_joined(game)
        game.mark_joined(player.handle)
        context = GameJoinedContext(handle=player.handle, game_id=game.game_id)
        message = Message(MessageType.GAME_JOINED, context=context)
        self.queue.message(message, players=[player])
        if game.is_fully_joined():
            if self.manager.get_in_progress_game_count() >= config().in_progress_game_limit:
                # Rather than giving the caller an error, we just ignore the game and force the
                # advertiser to manually start it sometime later.  At least then, if the limit
                # has still been reached, the player receiving the error will be able to make
                # sense of it.  It doesn't seem right to fail the join operation (which has
                # completed successfully by this point) because the game can't be started.
                log.warning("Game limit reached, so game %s will not be auto-started", game.game_id)
            else:
                self.handle_game_started_event(game)

    def handle_game_started_event(self, game: TrackedGame) -> None:
        """Handle the Game Started event."""
        log.info("Event - GAME STARTED - %s", game.game_id)
        context = GameStartedContext(game_id=game.game_id)
        message = Message(MessageType.GAME_STARTED, context=context)
        game.mark_active()
        game.mark_started()
        players = self.manager.lookup_game_players(game)
        for player in players:
            player.mark_playing()
        self.queue.message(message, players=players)
        self.handle_game_player_change_event(game, "Game started")
        self.handle_game_state_change_event(game)
        self.handle_game_next_turn_event(game)

    def handle_game_cancelled_event(
        self, game: TrackedGame, reason: CancelledReason, comment: Optional[str] = None, notify: bool = True
    ) -> None:
        """Handle the Game Cancelled event."""
        log.info("Event - GAME CANCELLED - %s for %s (%s)", game.game_id, reason, "'%s'" % comment if comment else None)
        context = GameCancelledContext(game_id=game.game_id, reason=reason, comment=comment)
        message = Message(MessageType.GAME_CANCELLED, context=context)
        players = self.manager.lookup_game_players(game)
        for player in players:
            player.mark_quit()
        game.mark_cancelled(reason, comment)
        if notify:
            self.queue.message(message, players=players)
            self.handle_game_state_change_event(game)

    def handle_game_completed_event(self, game: TrackedGame, comment: Optional[str] = None) -> None:
        """Handle the Game Completed event."""
        log.info("Event - GAME COMPLETED - %s (%s)", game.game_id, "'%s'" % comment if comment else None)
        context = GameCompletedContext(game_id=game.game_id, comment=comment)
        message = Message(MessageType.GAME_COMPLETED, context=context)
        players = self.manager.lookup_game_players(game)
        for player in players:
            player.mark_quit()
        game.mark_completed(comment)
        self.queue.message(message, players=players)
        self.handle_game_state_change_event(game)

    def handle_game_idle_event(self, game: TrackedGame) -> None:
        """Handle the Game Idle event."""
        log.info("Event - GAME IDLE - %s", game.game_id)
        if game.activity_state != ActivityState.IDLE:
            context = GameIdleContext(game_id=game.game_id)
            message = Message(MessageType.GAME_IDLE, context=context)
            players = self.manager.lookup_game_players(game)
            self.queue.message(message, players=players)

    def handle_game_inactive_event(self, game: TrackedGame) -> None:
        """Handle the Game Inactive event."""
        log.info("Event - GAME INACTIVE - %s", game.game_id)
        if game.activity_state != ActivityState.INACTIVE:
            game.mark_inactive()
            context = GameInactiveContext(game_id=game.game_id)
            message = Message(MessageType.GAME_INACTIVE, context=context)
            players = self.manager.lookup_game_players(game)
            self.queue.message(message, players=players)
            self.handle_game_cancelled_event(game, CancelledReason.INACTIVE)

    def handle_game_obsolete_event(self, game: TrackedGame) -> None:
        """Handle the Game Obsolete event."""
        log.info("Event - GAME OBSOLETE - %s", game.game_id)
        self.manager.delete_game(game)

    def handle_game_player_quit_event(self, player: TrackedPlayer, game: TrackedGame) -> None:
        """Handle the Game Player Quit event."""
        log.info("Event - GAME PLAYER QUIT - %s quit %s", player.handle, game.game_id)
        game.mark_active()
        player.mark_quit()
        # TODO: we might want an event here confirming that the player quit?  Because if the game hasn't started, there's nothing?
        comment = "Player %s quit" % player.handle
        self.handle_game_player_left_event(player, game, comment)

    def handle_game_player_left_event(self, player: TrackedPlayer, game: TrackedGame, comment: str) -> None:
        """Handle the Game Player Left event."""
        log.info("Event - GAME PLAYER LEFT - %s left %s ('%s')", player.handle, game.game_id, comment)
        if player.handle == game.advertiser_handle:
            self.handle_game_cancelled_event(game, CancelledReason.CANCELLED, comment)
        else:
            game.mark_quit(player.handle)
            self.handle_game_player_change_event(game, comment)
            if not game.is_viable():
                self.handle_game_cancelled_event(game, CancelledReason.NOT_VIABLE, comment)
            elif game.is_playing() and game.is_move_pending(player.handle):
                # if the player is in the middle of their turn when they leave, we need to finish it for them
                self.handle_game_programmatic_move_event(player.handle, game)

    def handle_game_player_move_event(self, player: TrackedPlayer, game: TrackedGame, move_id: str) -> None:
        """Handle the Game Player Move event."""
        log.info("Event - GAME PLAYER MOVE - %s for %s, move %s", player.handle, game.game_id, move_id)
        self.handle_game_move_event(player.handle, game, move_id)

    def handle_game_programmatic_move_event(self, handle: str, game: TrackedGame) -> None:
        """Handle the Game Programmatic Move event."""
        log.info("Event - GAME PROGRAMMATIC MOVE - %s for %s", handle, game.game_id)
        _, view = game.get_player_view(handle)
        moves = game.get_legal_moves(handle)
        move = RewardV1InputSource().choose_move(game.mode, view, moves, Rules.evaluate_move)
        self.handle_game_move_event(handle, game, move.id)

    def handle_game_move_event(self, handle: str, game: TrackedGame, move_id: str) -> None:
        """Handle the Game Move event."""
        log.info("Event - GAME MOVE - %s for %s, move %s", handle, game.game_id, move_id)
        game.mark_active()
        (completed, comment) = game.execute_move(handle, move_id)
        if completed:
            self.handle_game_completed_event(game, comment)
        else:
            self.handle_game_state_change_event(game)
            self.handle_game_next_turn_event(game)

    def handle_game_next_turn_event(self, game: TrackedGame) -> None:
        """Handle the Game Next Turn event."""
        log.info("Event - GAME NEXT TURN - %s", game.game_id)
        handle, player_type = game.get_next_turn()
        if player_type == PlayerType.PROGRAMMATIC:
            self.handle_game_programmatic_move_event(handle, game)
        else:
            player = self.manager.lookup_player(handle=handle)
            if player and player.player_state == PlayerState.PLAYING:  # they might have quit or even have unregistered
                moves = game.get_legal_moves(handle)
                self.handle_game_player_turn_event(player, moves)
            else:
                # if the player is no longer available to play, then we execute a move programmatically
                self.handle_game_programmatic_move_event(handle, game)

    def handle_game_player_change_event(self, game: TrackedGame, comment: str) -> None:
        """Handle the Game Player Change event."""
        log.info("Event - GAME PLAYER CHANGE - %s (%s)", game.game_id, "'%s'" % comment if comment else None)
        players = self.manager.lookup_game_players(game)
        context = GamePlayerChangeContext(game_id=game.game_id, comment=comment, players=game.get_game_players())
        message = Message(MessageType.GAME_PLAYER_CHANGE, context=context)
        self.queue.message(message, players=players)

    # pylint: disable=redefined-argument-from-local
    def handle_game_state_change_event(self, game: TrackedGame, player: Optional[TrackedPlayer] = None) -> None:
        """Handle the Game State Change event."""
        log.info("Event - GAME STATE CHANGE - %s for %s", game.game_id, player.handle if player else None)
        game.mark_active()
        if game.is_playing():
            players = [player] if player else self.manager.lookup_game_players(game)
            for player in players:
<<<<<<< HEAD
                history, view = game.get_player_view(player.handle)
                context = GameStateChangeContext.for_view(game_id=game.game_id, history=history, view=view)
=======
                view = game.get_player_view(player.handle)
                context = GameStateChangeContext.for_view(game_id=game.game_id, view=view)
>>>>>>> d80a73ab
                message = Message(MessageType.GAME_STATE_CHANGE, context=context)
                self.queue.message(message, players=[player])

    def handle_game_player_turn_event(self, player: TrackedPlayer, moves: List[Move]) -> None:
        """Handle the Game Player Turn event."""
        log.info("Event - GAME PLAYER TURN - %s for %s (%d moves)", player.handle, player.game_id, len(moves))
        context = GamePlayerTurnContext.for_moves(handle=player.handle, game_id=player.game_id, moves=moves)  # type: ignore
        message = Message(MessageType.GAME_PLAYER_TURN, context=context)
        self.queue.message(message, players=[player])<|MERGE_RESOLUTION|>--- conflicted
+++ resolved
@@ -92,7 +92,7 @@
             await asyncio.wait(tasks)
         tasks = [close(websocket) for websocket in self.disconnects]
         if tasks:
-            await asyncio.wait(tasks)  # TODO: not entirely sure how we handle errors that happen here
+            await asyncio.wait(tasks)
 
 
 # pylint: disable=too-many-public-methods
@@ -473,7 +473,7 @@
         game.mark_active()
         player.mark_joined(game)
         game.mark_joined(player.handle)
-        context = GameJoinedContext(handle=player.handle, game_id=game.game_id)
+        context = GameJoinedContext(game_id=game.game_id)
         message = Message(MessageType.GAME_JOINED, context=context)
         self.queue.message(message, players=[player])
         if game.is_fully_joined():
@@ -500,7 +500,6 @@
         self.queue.message(message, players=players)
         self.handle_game_player_change_event(game, "Game started")
         self.handle_game_state_change_event(game)
-        self.handle_game_next_turn_event(game)
 
     def handle_game_cancelled_event(
         self, game: TrackedGame, reason: CancelledReason, comment: Optional[str] = None, notify: bool = True
@@ -559,7 +558,6 @@
         log.info("Event - GAME PLAYER QUIT - %s quit %s", player.handle, game.game_id)
         game.mark_active()
         player.mark_quit()
-        # TODO: we might want an event here confirming that the player quit?  Because if the game hasn't started, there's nothing?
         comment = "Player %s quit" % player.handle
         self.handle_game_player_left_event(player, game, comment)
 
@@ -585,7 +583,7 @@
     def handle_game_programmatic_move_event(self, handle: str, game: TrackedGame) -> None:
         """Handle the Game Programmatic Move event."""
         log.info("Event - GAME PROGRAMMATIC MOVE - %s for %s", handle, game.game_id)
-        _, view = game.get_player_view(handle)
+        view = game.get_player_view(handle)
         moves = game.get_legal_moves(handle)
         move = RewardV1InputSource().choose_move(game.mode, view, moves, Rules.evaluate_move)
         self.handle_game_move_event(handle, game, move.id)
@@ -629,18 +627,12 @@
         """Handle the Game State Change event."""
         log.info("Event - GAME STATE CHANGE - %s for %s", game.game_id, player.handle if player else None)
         game.mark_active()
-        if game.is_playing():
-            players = [player] if player else self.manager.lookup_game_players(game)
-            for player in players:
-<<<<<<< HEAD
-                history, view = game.get_player_view(player.handle)
-                context = GameStateChangeContext.for_view(game_id=game.game_id, history=history, view=view)
-=======
-                view = game.get_player_view(player.handle)
-                context = GameStateChangeContext.for_view(game_id=game.game_id, view=view)
->>>>>>> d80a73ab
-                message = Message(MessageType.GAME_STATE_CHANGE, context=context)
-                self.queue.message(message, players=[player])
+        players = [player] if player else self.manager.lookup_game_players(game)
+        for player in players:
+            view = game.get_player_view(player.handle)
+            context = GameStateChangeContext.for_view(game_id=game.game_id, view=view)
+            message = Message(MessageType.GAME_STATE_CHANGE, context=context)
+            self.queue.message(message, players=[player])
 
     def handle_game_player_turn_event(self, player: TrackedPlayer, moves: List[Move]) -> None:
         """Handle the Game Player Turn event."""
